"""
Main Window for Employee Health Monitoring System.

This module defines the main application window and UI components.
"""
import sys
import logging
import time
from datetime import datetime
from typing import Optional, Dict, Any, List

from PyQt6.QtWidgets import (
    QApplication, QMainWindow, QWidget, QVBoxLayout, QHBoxLayout,
    QPushButton, QLabel, QTabWidget, QStatusBar, QMessageBox,
    QDialog, QProgressBar
)
from PyQt6.QtCore import Qt, QTimer, pyqtSlot, QThread, pyqtSignal
from PyQt6.QtGui import QIcon, QAction, QPixmap, QImage

from .dashboard import Dashboard
from .settings import SettingsWidget
from .camera_view import CameraView
from .heart_rate_view import HeartRateView
from ..vision.capture import VideoCapture
from ..vision.pose_detection import PostureDetector, PostureState
from ..vision.action_detection import DrinkingDetector, DrinkingState
from ..vision.heart_rate_detection import HeartRateDetector, HeartRateEvent
from ..data.database import Database
from ..data.models import PostureEvent, DrinkingEvent, HeartRateEvent
from ..utils.config import get_config
from ..utils.notifications import get_notification_manager
from ..utils.logger import setup_logger

# Set up logger
logger = setup_logger("employee_health_monitor.ui.main_window")

class MonitoringThread(QThread):
    """Thread for running the health monitoring system."""
    
    # Signals
    frame_ready = pyqtSignal(object)
    posture_changed = pyqtSignal(object)
    drinking_detected = pyqtSignal(object)
    heart_rate_updated = pyqtSignal(object)
    error_occurred = pyqtSignal(str)
    
    def __init__(self, parent=None):
        """Initialize the monitoring thread.
        
        Args:
            parent: Parent object
        """
        super().__init__(parent)
        
        # Get configuration
        self.config = get_config()
        
        # Initialize components
        self.video_capture = None
        self.posture_detector = None
        self.drinking_detector = None
        self.heart_rate_detector = None
        self.db = None
        
        # State variables
        self.is_running = False
        self.current_posture_state = PostureState.UNKNOWN
        self.posture_state_start_time = 0
        self.sitting_duration = 0
        
        logger.info("Monitoring thread initialized")
    
    def run(self):
        """Run the monitoring thread."""
        try:
            # Initialize database
            self.db = Database()
            
            # Initialize video capture
            camera_id = self.config.get("user_settings.camera_id", 0)
            resolution = self.config.get("camera.resolution", [640, 480])
            
            self.video_capture = VideoCapture(camera_id=camera_id, resolution=tuple(resolution))
            
            # Initialize detectors
            self.posture_detector = PostureDetector(
                min_detection_confidence=self.config.get("detection.posture.min_detection_confidence", 0.5),
                min_tracking_confidence=self.config.get("detection.posture.min_tracking_confidence", 0.5),
                history_size=self.config.get("detection.posture.history_size", 10),
                standing_threshold=self.config.get("detection.posture.standing_threshold", 0.7),
                sitting_threshold=self.config.get("detection.posture.sitting_threshold", 0.3)
            )
            
            self.drinking_detector = DrinkingDetector(
                min_detection_confidence=self.config.get("detection.drinking.min_detection_confidence", 0.5),
                min_tracking_confidence=self.config.get("detection.drinking.min_tracking_confidence", 0.5),
                history_size=self.config.get("detection.drinking.history_size", 15),
                hand_to_face_threshold=self.config.get("detection.drinking.hand_to_face_threshold", 0.15),
                drinking_confidence_threshold=self.config.get("detection.drinking.drinking_confidence_threshold", 0.7),
                min_drinking_frames=self.config.get("detection.drinking.min_drinking_frames", 10)
            )
            
            self.heart_rate_detector = HeartRateDetector(
                buffer_size=self.config.get("detection.heart_rate.buffer_size", 300),
                min_detection_confidence=self.config.get("detection.heart_rate.min_detection_confidence", 0.5),
                min_tracking_confidence=self.config.get("detection.heart_rate.min_tracking_confidence", 0.5),
                update_interval=self.config.get("detection.heart_rate.update_interval", 30),
                min_bpm=self.config.get("detection.heart_rate.min_bpm", 45),
                max_bpm=self.config.get("detection.heart_rate.max_bpm", 240)
            )
            
            # Start video capture
            if not self.video_capture.start():
                self.error_occurred.emit("Failed to start video capture")
                return
            
            # Set running flag
            self.is_running = True
            
            # Process frames
            while self.is_running:
                # Get frame
                frame = self.video_capture.get_last_frame()
                
                if frame is not None:
                    # Process frame for posture detection
                    posture_frame, posture_event = self.posture_detector.process_frame(frame)
                    
                    # Process frame for drinking detection
                    drinking_frame, drinking_event = self.drinking_detector.process_frame(posture_frame)
                    
                    # Process frame for heart rate detection
                    heart_rate_frame, heart_rate_event = self.heart_rate_detector.process_frame(drinking_frame)
                    
                    # Emit frame
                    self.frame_ready.emit(heart_rate_frame)
                    
                    # Handle posture event
                    if posture_event:
                        self.handle_posture_event(posture_event)
                    
                    # Handle drinking event
                    if drinking_event:
                        self.handle_drinking_event(drinking_event)
                    
                    # Handle heart rate event
                    if heart_rate_event:
                        self.handle_heart_rate_event(heart_rate_event)
                    
                    # Update sitting duration
                    self.update_sitting_duration()
                    
                    # Check for reminders
                    self.check_reminders()
                
                # Sleep to avoid high CPU usage
                self.msleep(10)
            
            # Clean up
            self.video_capture.stop()
            
            if self.db:
                self.db.close()
            
            logger.info("Monitoring thread stopped")
            
        except Exception as e:
            logger.exception(f"Error in monitoring thread: {str(e)}")
            self.error_occurred.emit(f"Error in monitoring thread: {str(e)}")
    
    def stop(self):
        """Stop the monitoring thread."""
        self.is_running = False
        self.wait()
    
    def handle_posture_event(self, event: PostureEvent):
        """Handle posture event.
        
        Args:
            event: Posture event
        """
        # Update state
        old_state = self.current_posture_state
        self.current_posture_state = event.state
        
        # Record state change time
        now = time.time()
        state_duration = now - self.posture_state_start_time
        self.posture_state_start_time = now
        
        # Log event
        logger.info(f"Posture changed from {old_state.name} to {event.state.name}")
        
        # Add to database if state was STANDING and changed to something else
        if old_state == PostureState.STANDING and event.state != PostureState.STANDING:
            # Add standing event to database
            try:
                self.db.add_standing_event(
                    start_time=self.posture_state_start_time - state_duration,
                    end_time=self.posture_state_start_time,
                    duration=state_duration,
                    confidence=event.confidence
                )
                
                # Send notification if stood for a significant time
                if state_duration >= 60:  # At least 1 minute
                    notification_manager = get_notification_manager()
                    notification_manager.send_standing_achievement(state_duration / 60)
                
                logger.info(f"Added standing event with duration {state_duration:.2f}s")
                
            except Exception as e:
                logger.error(f"Error adding standing event to database: {str(e)}")
        
        # Reset sitting duration if now standing
        if event.state == PostureState.STANDING:
            self.sitting_duration = 0
        
        # Emit signal
        self.posture_changed.emit(event)
    
    def handle_drinking_event(self, event: DrinkingEvent):
        """Handle drinking event.
        
        Args:
            event: Drinking event
        """
        # Log event
        logger.info(f"Drinking event detected with duration {event.duration:.2f}s")
        
        # Add to database
        try:
            event_id = self.db.add_drinking_event(
                timestamp=event.timestamp,
                duration=event.duration,
                confidence=event.confidence
            )
            
            # Get today's drinking count
            today = datetime.now().date()
            drinking_events = self.db.get_drinking_events(today, today)
            drinking_count = len(drinking_events)
            
            # Send notification
            notification_manager = get_notification_manager()
            notification_manager.send_drinking_achievement(drinking_count)
            
            logger.info(f"Added drinking event with ID {event_id}")
            
        except Exception as e:
            logger.error(f"Error adding drinking event to database: {str(e)}")
        
        # Emit signal
        self.drinking_detected.emit(event)
    
    def handle_heart_rate_event(self, event: HeartRateEvent):
        """Handle heart rate event.
        
        Args:
            event: Heart rate event
        """
        # Log event
        logger.info(f"Heart rate updated: {event.bpm:.1f} BPM (confidence: {event.confidence:.2f})")
        
        # Add to database
        try:
            event_id = self.db.add_heart_rate_event(
                timestamp=event.timestamp,
                bpm=event.bpm,
                confidence=event.confidence
            )
            
            logger.info(f"Added heart rate event with ID {event_id}")
            
        except Exception as e:
            logger.error(f"Error adding heart rate event to database: {str(e)}")
        
        # Emit signal
        self.heart_rate_updated.emit(event)
    
    def update_sitting_duration(self):
        """Update sitting duration."""
        if self.current_posture_state == PostureState.SITTING:
            self.sitting_duration = time.time() - self.posture_state_start_time
    
    def check_reminders(self):
        """Check if reminders should be sent."""
        notification_manager = get_notification_manager()
        notification_manager.check_and_send_reminders(
            self.current_posture_state.name,
            self.sitting_duration
        )


class MainWindow(QApplication):
    """Main application window for the Employee Health Monitoring System."""
    
    def __init__(self, argv):
        """Initialize the application and main window.
        
        Args:
            argv: Command line arguments
        """
        super().__init__(argv)
        
        # Set application info
        self.setApplicationName("Employee Health Monitor")
        self.setApplicationVersion("0.1.0")
        
        # Create the main window
        self.window = MainWindowWidget()
        self.window.show()
        
        # Start monitoring if configured
        config = get_config()
        if config.get("user_settings.start_monitoring_on_launch", False):
            self.window.start_monitoring()
        
        logger.info("Main window initialized")


class MainWindowWidget(QMainWindow):
    """Main window widget for the application."""
    
    def __init__(self):
        """Initialize the main window widget."""
        super().__init__()
        
        # Set window properties
        self.setWindowTitle("Employee Health Monitor")
        self.setMinimumSize(1200, 800)
        self.setStyleSheet("""
            QMainWindow {
                background-color: #f8f9fa;
            }
            QStatusBar {
                background-color: #ffffff;
                border-top: 1px solid #e9ecef;
                padding: 5px;
            }
            QToolBar {
                background-color: #ffffff;
                border-bottom: 1px solid #e9ecef;
                spacing: 10px;
                padding: 5px;
            }
            QTabWidget::pane {
                border: none;
                background-color: #f8f9fa;
            }
            QTabBar::tab {
                background-color: #e9ecef;
                border-top-left-radius: 4px;
                border-top-right-radius: 4px;
                padding: 8px 16px;
                margin-right: 2px;
            }
            QTabBar::tab:selected {
                background-color: #ffffff;
                border-bottom: 2px solid #007bff;
            }
            QTabBar::tab:hover:!selected {
                background-color: #dee2e6;
            }
        """)
        
        # Initialize components
        self.monitoring_thread = None
        self.is_monitoring = False
        
        # Set up the central widget and layout
        self.central_widget = QWidget()
        self.setCentralWidget(self.central_widget)
        
        self.main_layout = QVBoxLayout(self.central_widget)
        
        # Create the tab widget for different views
        self.tab_widget = QTabWidget()
        self.main_layout.addWidget(self.tab_widget)
        
        # Create tabs
        self.create_dashboard_tab()
        self.create_camera_tab()
        self.create_heart_rate_tab()
        self.create_settings_tab()
        
        # Create status bar
        self.status_bar = QStatusBar()
        self.setStatusBar(self.status_bar)
        self.status_bar.showMessage("Ready")
        
        # Create toolbar with controls
        self.create_toolbar()
        
        logger.info("Main window widget created")
    
    def create_dashboard_tab(self):
        """Create the dashboard tab with statistics and visualizations."""
        self.dashboard = Dashboard(self)
        self.tab_widget.addTab(self.dashboard, "Dashboard")
    
    def create_camera_tab(self):
        """Create the camera tab with live video feed."""
        self.camera_view = CameraView(self)
        self.tab_widget.addTab(self.camera_view, "Camera")
    
    def create_heart_rate_tab(self):
        """Create the heart rate tab with heart rate data."""
        self.heart_rate_view = HeartRateView(self)
        self.tab_widget.addTab(self.heart_rate_view, "Heart Rate")
    
    def create_settings_tab(self):
        """Create the settings tab with configuration options."""
        self.settings_widget = SettingsWidget(self)
        self.settings_widget.settings_saved.connect(self.on_settings_saved)
        self.tab_widget.addTab(self.settings_widget, "Settings")
    
    def create_toolbar(self):
        """Create the toolbar with control buttons."""
        toolbar = self.addToolBar("Controls")
        toolbar.setMovable(False)
        
        # Start monitoring action
        self.start_action = QAction("Start Monitoring", self)
        self.start_action.setIcon(self.style().standardIcon(self.style().StandardPixmap.SP_MediaPlay))
        self.start_action.setIconText("Start")
        self.start_action.setToolTip("Start health monitoring")
        self.start_action.triggered.connect(self.start_monitoring)
        toolbar.addAction(self.start_action)
        
        # Stop monitoring action
        self.stop_action = QAction("Stop Monitoring", self)
        self.stop_action.setIcon(self.style().standardIcon(self.style().StandardPixmap.SP_MediaStop))
        self.stop_action.setIconText("Stop")
        self.stop_action.setToolTip("Stop health monitoring")
        self.stop_action.triggered.connect(self.stop_monitoring)
        self.stop_action.setEnabled(False)
        toolbar.addAction(self.stop_action)
        
        # Add separator
        toolbar.addSeparator()
        
        # Exit action
        exit_action = QAction("Exit", self)
        exit_action.setIcon(self.style().standardIcon(self.style().StandardPixmap.SP_DialogCloseButton))
        exit_action.setIconText("Exit")
        exit_action.setToolTip("Exit the application")
        exit_action.triggered.connect(self.close)
        toolbar.addAction(exit_action)
    
    @pyqtSlot()
    def start_monitoring(self):
        """Start the health monitoring system."""
        if self.is_monitoring:
            return
        
        try:
            # Create monitoring thread
            self.monitoring_thread = MonitoringThread(self)
            
            # Connect signals
            self.monitoring_thread.error_occurred.connect(self.on_monitoring_error)
            self.monitoring_thread.frame_ready.connect(self.camera_view.update_frame)
<<<<<<< HEAD
            self.monitoring_thread.heart_rate_updated.connect(self.on_heart_rate_updated)
=======
            self.monitoring_thread.posture_changed.connect(self.dashboard.on_posture_event)
            self.monitoring_thread.drinking_detected.connect(self.dashboard.on_drinking_event)
>>>>>>> 0850746f
            
            # Start thread
            self.monitoring_thread.start()
            
            # Update UI
            self.is_monitoring = True
            self.start_action.setEnabled(False)
            self.stop_action.setEnabled(True)
            self.status_bar.showMessage("Monitoring started")
            
            logger.info("Monitoring started")
            
            # Show a message box about camera access
            QMessageBox.information(
                self,
                "Monitoring Started",
                "The system will now use your camera to monitor standing and drinking activities.\n\n"
                "All processing happens locally on your device for privacy."
            )
            
        except Exception as e:
            logger.exception(f"Error starting monitoring: {str(e)}")
            QMessageBox.critical(
                self,
                "Error",
                f"Failed to start monitoring: {str(e)}"
            )
    
    @pyqtSlot()
    def stop_monitoring(self):
        """Stop the health monitoring system."""
        if not self.is_monitoring:
            return
        
        try:
            # Stop monitoring thread
            if self.monitoring_thread:
                self.monitoring_thread.stop()
                self.monitoring_thread = None
            
            # Update UI
            self.is_monitoring = False
            self.start_action.setEnabled(True)
            self.stop_action.setEnabled(False)
            self.status_bar.showMessage("Monitoring stopped")
            
            # Clear camera view
            self.camera_view.clear_frame()
            
            logger.info("Monitoring stopped")
            
        except Exception as e:
            logger.exception(f"Error stopping monitoring: {str(e)}")
            QMessageBox.critical(
                self,
                "Error",
                f"Failed to stop monitoring: {str(e)}"
            )
    
    @pyqtSlot(str)
    def on_monitoring_error(self, error_message: str):
        """Handle monitoring error.
        
        Args:
            error_message: Error message
        """
        # Stop monitoring
        self.stop_monitoring()
        
        # Show error message
        QMessageBox.critical(
            self,
            "Monitoring Error",
            error_message
        )
    
    @pyqtSlot(object)
    def on_heart_rate_updated(self, event: HeartRateEvent):
        """Handle heart rate updated event.
        
        Args:
            event: Heart rate event
        """
        # Update status bar with current heart rate
        self.status_bar.showMessage(f"Heart Rate: {event.bpm:.1f} BPM", 3000)
    
    @pyqtSlot()
    def on_settings_saved(self):
        """Handle settings saved event."""
        # Show confirmation message
        self.status_bar.showMessage("Settings saved", 3000)
    
    def closeEvent(self, event):
        """Handle window close event."""
        # Ask for confirmation before closing
        reply = QMessageBox.question(
            self,
            "Confirm Exit",
            "Are you sure you want to exit the application?",
            QMessageBox.StandardButton.Yes | QMessageBox.StandardButton.No,
            QMessageBox.StandardButton.No
        )
        
        if reply == QMessageBox.StandardButton.Yes:
            # Stop monitoring if running
            if self.is_monitoring:
                self.stop_monitoring()
            
            logger.info("Application closing")
            event.accept()
        else:
            event.ignore()<|MERGE_RESOLUTION|>--- conflicted
+++ resolved
@@ -461,12 +461,9 @@
             # Connect signals
             self.monitoring_thread.error_occurred.connect(self.on_monitoring_error)
             self.monitoring_thread.frame_ready.connect(self.camera_view.update_frame)
-<<<<<<< HEAD
             self.monitoring_thread.heart_rate_updated.connect(self.on_heart_rate_updated)
-=======
             self.monitoring_thread.posture_changed.connect(self.dashboard.on_posture_event)
             self.monitoring_thread.drinking_detected.connect(self.dashboard.on_drinking_event)
->>>>>>> 0850746f
             
             # Start thread
             self.monitoring_thread.start()
